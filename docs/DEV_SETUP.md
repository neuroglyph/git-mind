# Developer Setup Guide

## Required Tools

### LLVM / clang-tidy

We standardize on __LLVM 20.x__.

#### macOS (Homebrew)

```bash
brew install llvm
echo 'export PATH="/opt/homebrew/opt/llvm/bin:$PATH"' >> ~/.zshrc
source ~/.zshrc
```

#### Ubuntu / Debian

```bash
wget -O - https://apt.llvm.org/llvm.sh | sudo bash -s -- 20
sudo apt-get install -y clang-tidy-20
sudo ln -sf /usr/bin/clang-tidy-20 /usr/local/bin/clang-tidy
```

#### Verify installation

```bash
clang-tidy --version   # LLVM version 20.1.x
```

## Pre-commit Hooks

Install pre-commit hooks to ensure code quality:

```bash
pre-commit install
```

## Docker Development (CI parity)

<<<<<<< HEAD
Always work via the CI container for builds/tests. Local LLVM installs are optional (for editor tooling);
CI and Docker scripts use LLVM 20 inside the container:
=======
For consistent development environment:

```bash
make dev  # Opens a shell in the Docker container
```
>>>>>>> 3c7c24f4


<<<<<<< HEAD
Tip: install local Git hooks for a quick pre‑push gate that runs the fast Docker checks:
=======
Always build in Docker to match CI:

>>>>>>> 3c7c24f4
```bash
make install-hooks
```

For details, see: docs/quality/local-ci-parity.md<|MERGE_RESOLUTION|>--- conflicted
+++ resolved
@@ -38,26 +38,17 @@
 
 ## Docker Development (CI parity)
 
-<<<<<<< HEAD
-Always work via the CI container for builds/tests. Local LLVM installs are optional (for editor tooling);
-CI and Docker scripts use LLVM 20 inside the container:
-=======
-For consistent development environment:
+For a consistent development environment, build and test inside the CI container. Local LLVM installs are optional (editor tooling); CI and Docker scripts use LLVM 20 inside the container.
 
-```bash
-make dev  # Opens a shell in the Docker container
-```
->>>>>>> 3c7c24f4
+Install local Git hooks for the quick pre‑push gate and docs lint:
 
-
-<<<<<<< HEAD
-Tip: install local Git hooks for a quick pre‑push gate that runs the fast Docker checks:
-=======
-Always build in Docker to match CI:
-
->>>>>>> 3c7c24f4
 ```bash
 make install-hooks
 ```
 
-For details, see: docs/quality/local-ci-parity.md+To build and test in Docker:
+
+```bash
+make test-core  # Run core tests
+make check      # Run quality checks
+```