--- conflicted
+++ resolved
@@ -370,14 +370,8 @@
 - Production uses real crypto (libsodium)
 - Tests use deterministic implementations
 - Switch backends at runtime for different scenarios
-<<<<<<< HEAD
+
 ## 🎖️ LIEUTENANT DEVOPS BATTLE ORDERS (2025-06-24)
-
-### IMPORTANT: Main Branch is "new-foundation-part-01" (NOT "main")
-=======
-
-## 🎖️ LIEUTENANT DEVOPS BATTLE ORDERS (2025-06-24)
->>>>>>> 29958958
 
 ### 1. Branch & Ticket Priority Queue
 
@@ -411,11 +405,8 @@
 
 ### 4. Commit & PR Protocol
 
-<<<<<<< HEAD
-1. **Branch from latest new-foundation-part-01** (NOT main!)
-=======
 1. **Branch from latest main**
->>>>>>> 29958958
+
 2. **Follow commit style**:
    ```
    <type>(<scope>): <summary>
