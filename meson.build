project('git-mind', 'c',
        version: '0.6.0',
        default_options: ['c_std=c23', 'warning_level=3', 'werror=true'])

# Optional feature toggles
option('enable_io', type: 'boolean', value: false, description: 'Enable IO public headers')
option('enable_time', type: 'boolean', value: false, description: 'Enable time public headers')
option('enable_util', type: 'boolean', value: false, description: 'Enable util public headers')
option('enable_utf8', type: 'boolean', value: true, description: 'Enable UTF-8 public headers')

# HARD E-BRAKE: refuse host builds unless in Docker or CI
in_docker = run_command('sh', '-lc', '[ "$GITMIND_DOCKER" = "1" ] && echo 1 || echo 0').stdout().strip() == '1'
in_ci = run_command('sh', '-lc', '[ -n "$GITHUB_ACTIONS" ] && echo 1 || echo 0').stdout().strip() == '1'
override = run_command('sh', '-lc', '[ "$GITMIND_ALLOW_HOST_BUILD" = "1" ] && echo 1 || echo 0').stdout().strip() == '1'
if not in_docker and not in_ci and not override
  error('\n\n💥 Build refused: git-mind must be built in Docker.\n\n' +
        'Why: this project touches Git internals; host builds can corrupt your repo.\n' +
        'Do this instead:\n' +
        '  make dev           # open dev shell in CI container\n' +
        '  make build-docker  # build in container\n' +
        '  make test-docker   # test in container\n\n' +
        'If you REALLY know what you are doing, set GITMIND_ALLOW_HOST_BUILD=1.\n')
endif

# C23 compiler flags as specified
add_project_arguments(
  '-ffreestanding',          # library and want tight control
  '-fstrict-flex-arrays=3',  # C23 default; makes UB obvious
  '-Wdouble-promotion',
  '-Wpedantic',
  # Note: -Werror is set via werror=true in project() default_options
  '-Wvla',                   # Ban variable-length arrays
  '-Wshadow',                # No variable shadowing
  '-Wstrict-prototypes',     # Require proper prototypes
  '-Wconversion',            # Catch implicit conversions
  '-Wsign-conversion',       # Catch sign conversions
  '-Wfloat-equal',          # No float equality comparisons
  '-Wpointer-arith',        # Arithmetic on void pointers is stupid
  '-Wcast-align',           # Catch alignment issues
  '-Wwrite-strings',        # String literals are const
  '-Wmissing-prototypes',   # Every function needs a prototype
  '-Wmissing-declarations', # No implicit declarations
  '-Wredundant-decls',      # No duplicate declarations
  '-Wnested-externs',       # No nested extern declarations
  '-Winline',               # Failed inline is a bug
  '-fno-common',            # No common symbols
  '-fstrict-aliasing',      # We follow aliasing rules
  language : 'c'
)

# Define feature toggles globally
f_cargs = []
if get_option('enable_io')
  f_cargs += ['-DGITMIND_ENABLE_IO']
endif
if get_option('enable_time')
  f_cargs += ['-DGITMIND_ENABLE_TIME']
endif
if get_option('enable_util')
  f_cargs += ['-DGITMIND_ENABLE_UTIL']
endif
if get_option('enable_utf8')
  f_cargs += ['-DGITMIND_ENABLE_UTF8']
endif
add_project_arguments(f_cargs, language: 'c')

# Dependencies
libsodium_dep = dependency('libsodium', required : true)
libgit2_dep = dependency('libgit2', required : true)
thread_dep = dependency('threads')
# CRoaring (Roaring Bitmaps) dependency - robust detection
roaring_dep = dependency('roaring', required : false)
if not roaring_dep.found()
  roaring_dep = dependency('croaring', required : false)
endif
if not roaring_dep.found()
  roaring_dep = dependency('CRoaring', required : false)
endif
if not roaring_dep.found()
  error('CRoaring/roaring library is required but not found.\n' +
        'Install via package manager:\n' +
        '  Ubuntu/Debian: apt install libroaring-dev\n' +
        '  Fedora/RHEL: dnf install CRoaring-devel\n' +
        '  macOS: brew install croaring\n' +
        '  Or build from source: https://github.com/RoaringBitmap/CRoaring\n' +
        '\n' +
        'Note: Different distributions may name the pkg-config file differently.')
endif

# Source files
src = files(
  'core/src/cbor/cbor.c',
  'core/src/crypto/backend.c',
  'core/src/crypto/random.c',
  'core/src/crypto/sha256.c',
  'core/src/error/error.c',
  'core/src/io/io.c',
  'core/src/time/time.c',
  'core/src/types/id.c',
  'core/src/types/path.c',
  'core/src/types/string.c',
  'core/src/types/string_core.c',
  'core/src/types/string_utf8.c',
  'core/src/types/ulid.c',
  'core/src/utf8/validate.c',
  'core/src/edge/edge.c',
  'core/src/edge/attributed.c',
  'core/src/attribution/attribution.c',
  'core/src/journal/reader.c',
  'core/src/journal/writer.c',
  'core/src/cache/bitmap.c',
  'core/src/cache/builder.c',
  'core/src/cache/query.c',
  'core/src/cache/tree_builder.c',
  'core/src/cache/tree_size.c',
)

# Include directories
inc = include_directories('core/include', 'include')
# For CLI, use core headers first; CLI can include umbrella headers explicitly via relative path
# For CLI, prefer namespaced includes under 'include/gitmind' (no relative includes)
# For CLI, prefer public headers first, then core internals
inc_cli = include_directories('include', 'core/include')

# Mark roaring headers as system includes to suppress third-party warnings
roaring_inc_args = []
if roaring_dep.found()
  # Use modern API that works with any dependency type
  roaring_inc_dir = roaring_dep.get_variable(pkgconfig: 'includedir', default_value: '')
  if roaring_inc_dir != ''
    roaring_inc_args = ['-isystem', roaring_inc_dir]
  endif
endif

# Build static library
libgitmind = static_library(
  'gitmind',
  src,
  include_directories : inc,
  dependencies : [libsodium_dep, libgit2_dep, thread_dep, roaring_dep],
  c_args : roaring_inc_args
)

# Test backend - ONLY for tests
test_backend_src = files('core/tests/backends/test_backend.c')
test_backend_lib = static_library(
  'gitmind_test_backend',
  test_backend_src,
  include_directories : inc,
  dependencies : [libsodium_dep],
  c_args : ['-DGITMIND_ENABLE_TEST_BACKEND']
)

# Individual test executables (matching original Makefile)
test_error = executable('test_error',
  'core/tests/unit/test_error.c',
  include_directories : inc,
  link_with : libgitmind,
  dependencies : [libsodium_dep, thread_dep])

test_id = executable('test_id',
  'core/tests/unit/test_id.c',
  include_directories : inc,
  link_with : libgitmind,
  dependencies : [libsodium_dep, thread_dep])

test_id_thread_safety = executable('test_id_thread_safety',
  'core/tests/unit/test_id_thread_safety.c',
  include_directories : inc,
  link_with : libgitmind,
  dependencies : [libsodium_dep, thread_dep])

test_string = executable('test_string',
  'core/tests/unit/test_string.c',
  include_directories : inc,
  link_with : libgitmind,
  dependencies : [libsodium_dep, thread_dep])

test_path = executable('test_path',
  'core/tests/unit/test_path.c',
  include_directories : inc,
  link_with : libgitmind,
  dependencies : [libsodium_dep, thread_dep])

test_sha256 = executable('test_sha256',
  'core/tests/unit/test_sha256.c',
  include_directories : inc,
  link_with : [libgitmind, test_backend_lib],
  dependencies : [libsodium_dep, thread_dep],
  c_args : ['-DGITMIND_ENABLE_TEST_BACKEND'])

test_random = executable('test_random',
  'core/tests/unit/test_random.c',
  include_directories : inc,
  link_with : [libgitmind, test_backend_lib],
  dependencies : [libsodium_dep, thread_dep],
  c_args : ['-DGITMIND_ENABLE_TEST_BACKEND'])

test_utf8 = executable('test_utf8',
  'core/tests/unit/test_utf8.c',
  include_directories : inc,
  link_with : libgitmind,
  dependencies : [libsodium_dep, thread_dep])

test_crypto_backend = executable('test_crypto_backend',
  'core/tests/unit/test_crypto_backend.c',
  include_directories : inc,
  link_with : [libgitmind, test_backend_lib],
  dependencies : [libsodium_dep, thread_dep],
  c_args : ['-DGITMIND_ENABLE_TEST_BACKEND'])

test_ulid = executable('test_ulid',
  'core/tests/unit/test_ulid.c',
  include_directories : inc,
  link_with : [libgitmind, test_backend_lib],
  dependencies : [libsodium_dep, thread_dep],
  c_args : ['-DGITMIND_ENABLE_TEST_BACKEND'])

test_io = executable('test_io',
  'core/tests/unit/test_io.c',
  include_directories : inc,
  link_with : libgitmind,
  dependencies : [libsodium_dep, thread_dep])

test_time = executable('test_time',
  'core/tests/unit/test_time.c',
  include_directories : inc,
  link_with : libgitmind,
  dependencies : [libsodium_dep, thread_dep])

test_cbor = executable('test_cbor',
  'core/tests/unit/test_cbor.c',
  include_directories : inc,
  link_with : libgitmind,
  dependencies : [libsodium_dep, thread_dep])

test_edge = executable('test_edge',
  'core/tests/unit/test_edge.c',
  include_directories : inc,
  link_with : libgitmind,
  dependencies : [libsodium_dep, thread_dep])

<<<<<<< HEAD
# URL safety test
test_safety = executable('test_safety',
  'core/tests/unit/test_safety.c',
  include_directories : inc,
  link_with : libgitmind,
  dependencies : [libsodium_dep, thread_dep])
=======
test_edge_cbor_oid = executable('test_edge_cbor_oid',
  'core/tests/unit/test_edge_cbor_oid.c',
  include_directories : inc,
  link_with : libgitmind,
  dependencies : [libsodium_dep, thread_dep])

test_edge_attributed_cbor = executable('test_edge_attributed_cbor',
  'core/tests/unit/test_edge_attributed_cbor.c',
  include_directories : inc,
  link_with : libgitmind,
  dependencies : [libsodium_dep, thread_dep])

test_edge_equal_semantics = executable('test_edge_equal_semantics',
  'core/tests/unit/test_edge_equal_semantics.c',
  include_directories : inc,
  link_with : libgitmind,
  dependencies : [libsodium_dep, thread_dep])

test_cache_meta = executable('test_cache_meta',
  'core/tests/unit/test_cache_meta.c',
  include_directories : inc,
  link_with : libgitmind,
  dependencies : [libsodium_dep, libgit2_dep, thread_dep])

test_journal_safety = executable('test_journal_safety',
  'core/tests/unit/test_journal_safety.c',
  include_directories : inc,
  link_with : libgitmind,
  dependencies : [libsodium_dep, thread_dep])

>>>>>>> 1c69b5c7
# Register tests
test('error', test_error)
test('id', test_id)
test('id_thread_safety', test_id_thread_safety)
test('string', test_string)
test('path', test_path)
test('sha256', test_sha256)
test('random', test_random)
test('utf8', test_utf8)
test('crypto_backend', test_crypto_backend)
test('ulid', test_ulid)
test('io', test_io)
test('time', test_time)
test('cbor', test_cbor)
test('edge', test_edge)
<<<<<<< HEAD
test('safety', test_safety)

# CLI executable (apps/cli)
cli_src = files(
  'apps/cli/main.c',
  'apps/cli/output.c',
  'apps/cli/link.c',
  'apps/cli/list.c',
  'apps/cli/cache_rebuild.c',
  'apps/cli/install_hooks.c',
)

git_mind_cli = executable(
  'git-mind',
  cli_src,
  include_directories : inc_cli,
  link_with : libgitmind,
  dependencies : [libsodium_dep, libgit2_dep, thread_dep, roaring_dep]
)
=======
test('edge_cbor_oid', test_edge_cbor_oid)
test('edge_attributed_cbor', test_edge_attributed_cbor)
test('edge_equal_semantics', test_edge_equal_semantics)
test('cache_meta', test_cache_meta)
test('journal_safety', test_journal_safety)

# Standalone header compilation checks (public headers)
header_check_src = 'tools/header_compile.c'
public_headers = [
  'include/gitmind/output.h',
  'include/gitmind/constants.h',
  'include/gitmind/error.h',
  'include/gitmind/safety.h',
  'core/include/gitmind/result.h',
  'core/include/gitmind/types.h',
  'core/include/gitmind/context.h',
  'core/include/gitmind/attribution.h',
  'core/include/gitmind/edge.h',
  'core/include/gitmind/edge_attributed.h',
  'core/include/gitmind/journal.h',
  'core/include/gitmind/cache.h',
  'core/include/gitmind/io/io.h',
  'core/include/gitmind/time/time.h',
  'core/include/gitmind/util/memory.h',
  'core/include/gitmind/utf8/validate.h',
]

foreach hdr : public_headers
  exe_name = 'hdr_' + hdr.split('/')[-1].replace('.', '_')
  executable(exe_name,
    header_check_src,
    include_directories : inc,
    dependencies : [libsodium_dep, libgit2_dep, thread_dep, roaring_dep],
    c_args : ['-include', hdr],
  )
endforeach

# Lint: header guard prefix check
run_target('lint_header_guards',
  command : ['python3', 'tools/quality/check_header_guards.py'])
>>>>>>> 1c69b5c7
<|MERGE_RESOLUTION|>--- conflicted
+++ resolved
@@ -117,10 +117,6 @@
 
 # Include directories
 inc = include_directories('core/include', 'include')
-# For CLI, use core headers first; CLI can include umbrella headers explicitly via relative path
-# For CLI, prefer namespaced includes under 'include/gitmind' (no relative includes)
-# For CLI, prefer public headers first, then core internals
-inc_cli = include_directories('include', 'core/include')
 
 # Mark roaring headers as system includes to suppress third-party warnings
 roaring_inc_args = []
@@ -240,14 +236,6 @@
   link_with : libgitmind,
   dependencies : [libsodium_dep, thread_dep])
 
-<<<<<<< HEAD
-# URL safety test
-test_safety = executable('test_safety',
-  'core/tests/unit/test_safety.c',
-  include_directories : inc,
-  link_with : libgitmind,
-  dependencies : [libsodium_dep, thread_dep])
-=======
 test_edge_cbor_oid = executable('test_edge_cbor_oid',
   'core/tests/unit/test_edge_cbor_oid.c',
   include_directories : inc,
@@ -278,7 +266,6 @@
   link_with : libgitmind,
   dependencies : [libsodium_dep, thread_dep])
 
->>>>>>> 1c69b5c7
 # Register tests
 test('error', test_error)
 test('id', test_id)
@@ -294,27 +281,6 @@
 test('time', test_time)
 test('cbor', test_cbor)
 test('edge', test_edge)
-<<<<<<< HEAD
-test('safety', test_safety)
-
-# CLI executable (apps/cli)
-cli_src = files(
-  'apps/cli/main.c',
-  'apps/cli/output.c',
-  'apps/cli/link.c',
-  'apps/cli/list.c',
-  'apps/cli/cache_rebuild.c',
-  'apps/cli/install_hooks.c',
-)
-
-git_mind_cli = executable(
-  'git-mind',
-  cli_src,
-  include_directories : inc_cli,
-  link_with : libgitmind,
-  dependencies : [libsodium_dep, libgit2_dep, thread_dep, roaring_dep]
-)
-=======
 test('edge_cbor_oid', test_edge_cbor_oid)
 test('edge_attributed_cbor', test_edge_attributed_cbor)
 test('edge_equal_semantics', test_edge_equal_semantics)
@@ -354,5 +320,4 @@
 
 # Lint: header guard prefix check
 run_target('lint_header_guards',
-  command : ['python3', 'tools/quality/check_header_guards.py'])
->>>>>>> 1c69b5c7
+  command : ['python3', 'tools/quality/check_header_guards.py'])