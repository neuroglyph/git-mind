--- conflicted
+++ resolved
@@ -423,13 +423,9 @@
         if (errno == ENOENT) {
             return gm_ok_void();
         }
-<<<<<<< HEAD
-        return errno_to_result("stat", path);
-=======
         return gm_err_void(GM_ERROR(GM_ERR_IO_FAILED,
                                     "fstatat failed for %s: %s", name,
                                     strerror(errno)));
->>>>>>> 429a555e
     }
 
     if (!S_ISDIR(st.st_mode)) {
@@ -491,11 +487,9 @@
 
 static gm_result_void_t join_under_base(gm_posix_fs_state_t *state,
                                         gm_fs_base_t base, gm_repo_id_t repo,
-                                        const char *component1,
-                                        const char *component2,
-                                        const char *component3,
-                                        const char *component4,
-                                        const char *component5,
+                                        const char *s1, const char *s2,
+                                        const char *s3, const char *s4,
+                                        const char *s5,
                                         const char **out_abs_path) {
     if (out_abs_path == NULL) {
         return gm_err_void(GM_ERROR(GM_ERR_INVALID_ARGUMENT,
@@ -515,8 +509,7 @@
     GM_TRY(format_repo_component(state, repo, repo_component,
                                  sizeof(repo_component)));
 
-    const char *segments[] = {repo_component, component1, component2,
-                              component3, component4, component5};
+    const char *segments[] = {repo_component, s1, s2, s3, s4, s5};
     GM_TRY(join_segments(state->scratch, sizeof(state->scratch),
                          strlen(state->scratch), segments,
                          sizeof(segments) / sizeof(segments[0])));
@@ -596,15 +589,12 @@
 
 static gm_result_void_t join_under_base_bridge(void *self, gm_fs_base_t base,
                                                gm_repo_id_t repo,
-                                               const char *component1,
-                                               const char *component2,
-                                               const char *component3,
-                                               const char *component4,
-                                               const char *component5,
+                                               const char *s1, const char *s2,
+                                               const char *s3, const char *s4,
+                                               const char *s5,
                                                const char **out_abs_path) {
-    return join_under_base((gm_posix_fs_state_t *)self, base, repo, component1,
-                           component2, component3, component4, component5,
-                           out_abs_path);
+    return join_under_base((gm_posix_fs_state_t *)self, base, repo, s1, s2, s3,
+                           s4, s5, out_abs_path);
 }
 
 static gm_result_void_t canonicalize_bridge(void *self, const char *abs_path_in,
