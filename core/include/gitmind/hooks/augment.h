/* SPDX-License-Identifier: LicenseRef-MIND-UCAL-1.0 */
/* © 2025 J. Kirby Ross / Neuroglyph Collective */

<<<<<<< HEAD
#ifndef GITMIND_HOOKS_AUGMENT_H
#define GITMIND_HOOKS_AUGMENT_H
=======
#ifndef GITMIND_AUGMENT_H
#define GITMIND_AUGMENT_H
>>>>>>> 1c69b5c7

#include "gitmind/context.h"
#include "gitmind/edge.h"

#include <stdbool.h>
#include <stddef.h>
#include <stdint.h>
#include <git2/types.h>
<<<<<<< HEAD
=======
#ifdef __cplusplus
extern "C" {
// keep C linkage open until end
#endif
>>>>>>> 1c69b5c7

/* Constants (public, prefixed) */

#define GM_AUGMENT_MAX_CHANGED_FILES 50 /* Skip if more files changed */
#define GM_AUGMENT_LOOKBACK_LIMIT 200   /* Max edges to scan */
#define GM_AUGMENT_HOOK_TIMEOUT_MS 500  /* Abort if taking too long */
#define GM_AUGMENT_MAX_PATH_LENGTH 4096 /* Maximum file path length */

/* Backward-compat (deprecated): old macro names */
#define MAX_CHANGED_FILES GM_AUGMENT_MAX_CHANGED_FILES
#define LOOKBACK_LIMIT GM_AUGMENT_LOOKBACK_LIMIT
#define HOOK_TIMEOUT_MS GM_AUGMENT_HOOK_TIMEOUT_MS
#define MAX_PATH_LENGTH GM_AUGMENT_MAX_PATH_LENGTH

/* Get blob SHA for a file at a specific commit
 *
 * @param repo      Git repository
 * @param commit_ref Reference to commit (e.g., "HEAD~1")
 * @param file_path Path to file relative to repo root
 * @param sha_out   Output buffer for 20-byte SHA-1
 * @return          0 on success, error code otherwise
 */
int gm_hook_get_blob_sha(git_repository *repo, const char *commit_ref,
                         const char *file_path, gm_oid_t *sha_out);

/* Find recent edges with given source blob
 *
 * @param ctx       git-mind context
 * @param src_sha   Source blob SHA to search for
 * @param edges_out Output array of matching edges (caller must free with free())
 * @param count_out Number of edges found
 * @return          0 on success, error code otherwise
 */
int gm_hook_find_edges_by_source(gm_context_t *ctx, const gm_oid_t *src_oid,
                                 gm_edge_t **edges_out, size_t *count_out);

/* Create AUGMENTS edge between two blob versions
 *
 * @param ctx       git-mind context
 * @param old_sha   Old blob SHA (source)
 * @param new_sha   New blob SHA (target)
 * @param file_path Path to file (for human readability)
 * @return          0 on success, error code otherwise
 */
int gm_hook_create_augments_edge(gm_context_t *ctx, const gm_oid_t *old_oid,
                                 const gm_oid_t *new_oid, const char *file_path);

/* Process a single changed file
 *
 * @param ctx       git-mind context
 * @param repo      Git repository
 * @param file_path Path to changed file
 * @return          0 on success, error code otherwise
 */
int gm_hook_process_changed_file(gm_context_t *ctx, git_repository *repo,
                                 const char *file_path);

/* Check if this is a merge commit
 *
 * @param repo      Git repository
 * @param is_merge  Output: true if merge commit
 * @return          0 on success, error code otherwise
 */
int gm_hook_is_merge_commit(git_repository *repo, bool *is_merge);

/* Backward-compatibility macros (deprecated) */
#define get_blob_sha gm_hook_get_blob_sha
#define find_edges_by_source gm_hook_find_edges_by_source
#define create_augments_edge gm_hook_create_augments_edge
#define process_changed_file gm_hook_process_changed_file
#define is_merge_commit gm_hook_is_merge_commit

/* Preferred names (aliases) */
#define gm_augment_get_blob_sha gm_hook_get_blob_sha
#define gm_augment_find_edges_by_source gm_hook_find_edges_by_source
#define gm_augment_create_augments_edge gm_hook_create_augments_edge
#define gm_augment_process_changed_file gm_hook_process_changed_file
#define gm_augment_is_merge_commit gm_hook_is_merge_commit

#ifdef __cplusplus
}
#endif

<<<<<<< HEAD
#endif /* GITMIND_HOOKS_AUGMENT_H */
=======
#endif /* GITMIND_AUGMENT_H */
>>>>>>> 1c69b5c7
<|MERGE_RESOLUTION|>--- conflicted
+++ resolved
@@ -1,13 +1,8 @@
 /* SPDX-License-Identifier: LicenseRef-MIND-UCAL-1.0 */
 /* © 2025 J. Kirby Ross / Neuroglyph Collective */
 
-<<<<<<< HEAD
-#ifndef GITMIND_HOOKS_AUGMENT_H
-#define GITMIND_HOOKS_AUGMENT_H
-=======
 #ifndef GITMIND_AUGMENT_H
 #define GITMIND_AUGMENT_H
->>>>>>> 1c69b5c7
 
 #include "gitmind/context.h"
 #include "gitmind/edge.h"
@@ -16,13 +11,10 @@
 #include <stddef.h>
 #include <stdint.h>
 #include <git2/types.h>
-<<<<<<< HEAD
-=======
 #ifdef __cplusplus
 extern "C" {
 // keep C linkage open until end
 #endif
->>>>>>> 1c69b5c7
 
 /* Constants (public, prefixed) */
 
@@ -106,8 +98,4 @@
 }
 #endif
 
-<<<<<<< HEAD
-#endif /* GITMIND_HOOKS_AUGMENT_H */
-=======
-#endif /* GITMIND_AUGMENT_H */
->>>>>>> 1c69b5c7
+#endif /* GITMIND_AUGMENT_H */