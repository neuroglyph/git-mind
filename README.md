# git-mind 🧠

<p align="center">
<img src="https://media.githubusercontent.com/media/neuroglyph/git-mind/main/assets/images/logo.png" alt="git-mind logo" width="400" />
</p>

[![Build](https://img.shields.io/github/actions/workflow/status/neuroglyph/git-mind/ci.yml?branch=main)](https://github.com/neuroglyph/git-mind/actions)
[![License](https://img.shields.io/badge/license-MIND--UCAL--1.0-blue)](LICENSE)
[![Status](https://img.shields.io/badge/status-early--stage-orange)](docs/roadmap.md)

> **Version your thoughts. Branch your ideas. Merge understanding.**

`git-mind` transforms any Git repository into a **serverless knowledge graph**, where relationships evolve with your history and AI helps uncover hidden connections.

**No servers. No setup. Just `git push` your mind.**

---

## 🌟 What You Can Do

### Navigate Your Codebase by Meaning

```bash
# "What implements our authentication?"
$ git mind query --implements "auth-flow.md"
src/auth.c          (verified, 2 days ago)
tests/auth.test.js  (verified, 2 days ago)
src/oauth.c         (AI suggested, 1 hour ago)

# See how your understanding evolved
$ git checkout main~30
$ git mind query --implements "auth-flow.md"
basic_auth.c        (30 days ago)

$ git checkout main
$ git mind query --implements "auth-flow.md"
oauth2.c
jwt_handler.c
basic_auth.c
# Your knowledge graph evolved with your code!
````

### Build a Living Knowledge Base

```bash
# Connect ideas as you write
$ git mind link notes/quantum.md papers/bell-1964.pdf --type cites
$ git mind link notes/quantum.md notes/entanglement.md --type explores

# Discover thought patterns
$ git mind query "ideas without connections"
notes/orphaned-thought.md (created 3 weeks ago)
notes/random-insight.md (created 1 month ago)
```

### Collaborate Through Forks & Merges

```bash
# Fork someone's knowledge graph
$ git clone https://github.com/alice/research.git
$ git mind explore --author alice
423 concepts, 1,247 connections

# Merge understanding
$ git merge bob/authentication-redesign
Merging 47 new semantic edges...
3 conflicts in knowledge graph (view with: git mind conflicts)
```

---

## 🚀 Quick Start

```bash
# Install
brew install git-mind           # macOS/Linux
winget install git-mind          # Windows

# Start linking
git mind link README.md src/main.c --type documents
git mind link src/auth.c tests/auth.test.js --type "tested-by"

# Explore connections
git mind list --from src/auth.c
git mind query "what depends on auth.c"

# What breaks if I change this?
git mind impact src/api/user.h
7 files directly affected
12 files transitively affected
```

👉 For a hands-on walkthrough, see [the tutorial](https://claude.ai/chat/docs/tutorial.md).

---

## ✨ The Magic

- **Your repo is the database** — No servers, no external dependencies
- **Time-travel built in** — Check out any commit, get the graph from that moment
- **AI copilot ready** — Let AI suggest connections, you review and merge
- **Branch and merge ideas** — Try wild connections in a branch, merge what works

---

## 🔮 Real-World Uses

**Software Architecture**

- Trace decisions through code
- See which tests cover which requirements
- Understand impact before refactoring

**Research & Writing**

<<<<<<< HEAD
- Build Zettelkasten-style note networks
- Track citation graphs
- Fork and extend others' research
=======
### Safety Guard

- git‑mind refuses to run inside its own source repository to prevent accidental journal writes.
- Detection uses Git remotes (via libgit2) and strict matching of the official repo path (`neuroglyph/git-mind[.git]`).
- To explicitly bypass (e.g., certain CI/E2E scenarios), set `GITMIND_SAFETY=off`.
- See also: docs/operations/Environment_Variables.md for all supported env vars.
>>>>>>> 90c8d293

**Team Knowledge**

- Onboard developers with explorable codebases
- Preserve institutional memory in the repo
- Share mental models through PRs

---

## 🤖 Human + AI Co-Thought

git-mind treats AI as a collaborator with clear attribution:

```bash
# AI suggests connections in a branch
$ git checkout -b ai/suggestions
$ git mind ai discover
Found 23 potential connections...

# You review and cherry-pick
$ git mind review --source ai
src/cache.c implements docs/caching-strategy.md (confidence: 0.92)
[Accept/Reject/Skip]? a

# Clear attribution preserved
$ git mind list --from src/cache.c --format json
{
"to": "docs/caching-strategy.md",
"type": "implements",
"author": "ai-assistant",
"verified_by": "james",
"timestamp": "2024-11-08T10:30:00Z"
}
```

---

## 📖 Documentation

- **[Install git-mind](https://claude.ai/chat/docs/install.md)** — 30 seconds
- **[Try the tutorial](https://claude.ai/chat/docs/tutorial.md)** — 5 minutes
- **[Read the philosophy](https://claude.ai/chat/docs/philosophy.md)** — Why we built this
- **[Technical details](https://claude.ai/chat/TECHNICAL.md)** — How it works under the hood
- **[Contributing](https://claude.ai/chat/CONTRIBUTING.md)** — PRs welcome!

---

## 🌱 Who's Using git-mind?

- 🧪 Early adopters exploring Zettelkasten workflows in Git
- 🔬 Researchers mapping papers → datasets → results
- 💻 Dev teams linking docs ⇄ code ⇄ tests
- 🧠 Individuals experimenting with personal knowledge graphs

Want to be featured? Open an issue and share your story.

---

## 📊 Status

🚀 **Early release** — Core features work today, API may evolve  
📅 **[Roadmap](https://claude.ai/chat/docs/roadmap.md)** — See what's coming  
🤝 **[Contributing](https://claude.ai/chat/CONTRIBUTING.md)** — Join the development

---

## HISTORY

`git-mind` emerged from a simple observation:  we spend enormous effort understanding code, then throw that understanding away.  

What if we could capture it?

The journey from idea to implementation taught us:

- Simple is powerful (just Git commits)
- Performance enables adoption (Roaring Bitmaps)
- Evolution is inevitable (AUGMENTS system)
- Understanding is the real product

### AUTHORS

Created by J. Kirby Ross and the Neuroglyph Collective.  

*"Hakuna Matata"* — no worries, your semantic connections are safe.

### THE PROMISE

*"Remember who you are."*

Your code tells a story. `git-mind` helps you remember it, share it, and build upon it.  

In the great Circle of Development, no understanding is lost, no connection forgotten, no wisdom wasted.

---

## EPILOGUE

It was 3 AM. I had just finished implementing **Roaring Bitmaps**,  and in my exhausted haze the wildebeest stampede from *The Lion King*  suddenly snapped into place as the perfect metaphor.  

That moment of delirium became a spark. For a while, many of the `git-mind`  docs had “Circle of Life” editions — Mufasa and Rafiki explaining caches,  hooks, and semantic edges.  Those playful docs are gone now, (well, not really, they're in the git history...),but the spirit remains.  

Because sometimes **art makes itself.**

---

*"Oh yes, the past can hurt. But the way I see it, you can either run from it or learn from it."*

**Choose to learn. Choose `git-mind`.**

---

_git-mind is open source under [LicenseRef-MIND-UCAL-1.0](https://claude.ai/chat/LICENSE)_  
_© J. Kirby Ross • [flyingrobots.dev](https://flyingrobots.dev/)_<|MERGE_RESOLUTION|>--- conflicted
+++ resolved
@@ -1,240 +1,222 @@
+<!-- SPDX-License-Identifier: LicenseRef-MIND-UCAL-1.0 -->
+<!-- © J. Kirby Ross / Neuroglyph Collective -->
+
 # git-mind 🧠
 
 <p align="center">
-<img src="https://media.githubusercontent.com/media/neuroglyph/git-mind/main/assets/images/logo.png" alt="git-mind logo" width="400" />
+  <img src="assets/logo.jpg" alt="git-mind logo" width="200" />
 </p>
 
-[![Build](https://img.shields.io/github/actions/workflow/status/neuroglyph/git-mind/ci.yml?branch=main)](https://github.com/neuroglyph/git-mind/actions)
-[![License](https://img.shields.io/badge/license-MIND--UCAL--1.0-blue)](LICENSE)
-[![Status](https://img.shields.io/badge/status-early--stage-orange)](docs/roadmap.md)
-
-> **Version your thoughts. Branch your ideas. Merge understanding.**
-
-`git-mind` transforms any Git repository into a **serverless knowledge graph**, where relationships evolve with your history and AI helps uncover hidden connections.
-
-**No servers. No setup. Just `git push` your mind.**
+## `git‑mind` turns Git repositories into serverless, distributed graph databases where relationships are first‑class and move through time with your history.
+
+- Version your thoughts
+- Travel back in time to see what you were thinking and then step forward, watching your thoughts evolve and change over time
+- Branch your mind
+- Fork someone else's
+- Merge your thoughts
+- AI/human co‑cognition platform
 
 ---
 
-## 🌟 What You Can Do
-
-### Navigate Your Codebase by Meaning
-
+Table of Contents
+- [Overview](#overview)
+- [Why git-mind](#why-git-mind)
+- [How It Works](#how-it-works)
+- [Core Concepts](#core-concepts)
+- [Quickstart](#quickstart)
+- [Human + AI Co‑Thought](#human--ai-co-thought)
+- [Status & Roadmap](#status--roadmap)
+- [Architecture](#architecture)
+- [Contributing](#contributing)
+- [License](#license)
+
+## Overview
+git‑mind lets you link code, docs, notes, experiments — anything tracked in Git — with first‑class semantic edges (e.g., “implements”, “tests”, “documents”, “refines”, “depends_on”).
+
+These edges are stored in your repository (no servers), replicate with `git clone`, and are scoped to branches and commits. Check out an old commit and you get the semantics from that moment in time. Merge branches and the graph merges deterministically, just like your code.
+
+In short: organize ideas and artifacts as a graph, with Git as the transport, history, and security model.
+
+## Why git-mind
+- Version your thoughts: track the “why” and “how” alongside the “what”.
+- Serverless graph DB: your repo is the database — clone, branch, merge.
+- Time‑travel semantics: branch/commit‑scoped relationships that evolve.
+- Query by meaning: stop guessing with `grep`; ask the graph directly.
+- Fast locally: a Roaring Bitmap cache makes common queries instant.
+- Cross‑repo, forkable semantics: share, branch, and merge understanding across clones.
+
+Human + AI co‑thought
+- Shared memory for people and tools: the repo holds both your links and AI‑suggested links.
+- Trust and review: filter by attribution (human/AI) and lanes (e.g., suggested, verified).
+- Forkable cognition: try ideas in branches, then merge deterministic edges back.
+
+Use cases
+- Architecture: link docs ⇄ code ⇄ tests; explore fan‑in/out and evolution.
+- Notes/Zettelkasten: link ideas, excerpts, and references across a repo.
+- Research: connect papers, datasets, scripts, and results with provenance.
+- Product: trace features through specs, issues, code, tests, and docs.
+- Decisions: tie ADRs to impacted modules and follow their downstream effects.
+
+## How It Works
+- Journal (truth)
+  - Each edge append becomes a Git commit under `refs/gitmind/edges/<branch>` with a compact CBOR payload.
+  - Append‑only, branch‑scoped, time‑travel‑safe; merges behave like code.
+- Cache (speed)
+  - Optional Roaring Bitmap indices under `refs/gitmind/cache/<branch>` for O(log N) set ops.
+  - Rebuildable; never merged; safe to delete.
+
+## Core Concepts
+- Edge: A directed link (source → target) between any two Git blobs with metadata.
+- Names‑as‑truth: `type_name`/`lane_name` are stored as strings on the edge; IDs are derived only for performance.
+- Attribution: Who/what created the edge (human/AI), with author/session metadata. Surfaces as filters and review signals.
+- AUGMENTS: Evolution links (old blob → new blob) created on edits to preserve meaning through change.
+- Advice (optional): Data‑driven semantics (e.g., symmetry, implies) that merge deterministically.
+
+## Quickstart
+Requirements (dev): Git, Meson, Ninja, C23 compiler (gcc‑14 or clang‑20 recommended). See [DEV_SETUP](docs/DEV_SETUP.md).
+
+Build and test
 ```bash
-# "What implements our authentication?"
-$ git mind query --implements "auth-flow.md"
-src/auth.c          (verified, 2 days ago)
-tests/auth.test.js  (verified, 2 days ago)
-src/oauth.c         (AI suggested, 1 hour ago)
-
-# See how your understanding evolved
-$ git checkout main~30
-$ git mind query --implements "auth-flow.md"
-basic_auth.c        (30 days ago)
-
-$ git checkout main
-$ git mind query --implements "auth-flow.md"
-oauth2.c
-jwt_handler.c
-basic_auth.c
-# Your knowledge graph evolved with your code!
-````
-
-### Build a Living Knowledge Base
-
+make            # meson+ninja build in ./build
+make test       # runs unit tests
+```
+
+Create and query links (code, docs, notes)
 ```bash
-# Connect ideas as you write
-$ git mind link notes/quantum.md papers/bell-1964.pdf --type cites
-$ git mind link notes/quantum.md notes/entanglement.md --type explores
-
-# Discover thought patterns
-$ git mind query "ideas without connections"
-notes/orphaned-thought.md (created 3 weeks ago)
-notes/random-insight.md (created 1 month ago)
-```
-
-### Collaborate Through Forks & Merges
-
-```bash
-# Fork someone's knowledge graph
-$ git clone https://github.com/alice/research.git
-$ git mind explore --author alice
-423 concepts, 1,247 connections
-
-# Merge understanding
-$ git merge bob/authentication-redesign
-Merging 47 new semantic edges...
-3 conflicts in knowledge graph (view with: git mind conflicts)
-```
-
----
-
-## 🚀 Quick Start
-
-```bash
-# Install
-brew install git-mind           # macOS/Linux
-winget install git-mind          # Windows
-
-# Start linking
-git mind link README.md src/main.c --type documents
-git mind link src/auth.c tests/auth.test.js --type "tested-by"
-
-# Explore connections
+# Link a design doc to its implementation
+git mind link docs/auth-flow.md src/auth.c --type implements --lane verified
+
+# List links (human)
 git mind list --from src/auth.c
-git mind query "what depends on auth.c"
-
-# What breaks if I change this?
-git mind impact src/api/user.h
-7 files directly affected
-12 files transitively affected
-```
-
-👉 For a hands-on walkthrough, see [the tutorial](https://claude.ai/chat/docs/tutorial.md).
-
----
-
-## ✨ The Magic
-
-- **Your repo is the database** — No servers, no external dependencies
-- **Time-travel built in** — Check out any commit, get the graph from that moment
-- **AI copilot ready** — Let AI suggest connections, you review and merge
-- **Branch and merge ideas** — Try wild connections in a branch, merge what works
-
----
-
-## 🔮 Real-World Uses
-
-**Software Architecture**
-
-- Trace decisions through code
-- See which tests cover which requirements
-- Understand impact before refactoring
-
-**Research & Writing**
-
-<<<<<<< HEAD
-- Build Zettelkasten-style note networks
-- Track citation graphs
-- Fork and extend others' research
-=======
+
+# Example (stub) output
+> docs/auth-flow.md  (type: implements, lane: verified)
+
+# List links (JSON)
+git mind list --from src/auth.c --format json
+
+# Rebuild performance cache for current branch
+git mind cache-rebuild
+
+# Link notes and research
+git mind link notes/idea.md notes/followup.md --type refines --lane journal
+git mind link notes/notes-on-paper.md data/paper.pdf --type cites
+
+# Query note graph (stub)
+git mind list --from notes/idea.md
+> notes/followup.md  (type: refines, lane: journal)
+```
+
+What to expect
+- Links are stored under `refs/gitmind/edges/<branch>` and show up in history.
+- Queries use the cache when available; otherwise scan the journal.
+- Everything is just Git — no external servers, no hidden DBs.
+
 ### Safety Guard
 
 - git‑mind refuses to run inside its own source repository to prevent accidental journal writes.
 - Detection uses Git remotes (via libgit2) and strict matching of the official repo path (`neuroglyph/git-mind[.git]`).
 - To explicitly bypass (e.g., certain CI/E2E scenarios), set `GITMIND_SAFETY=off`.
 - See also: docs/operations/Environment_Variables.md for all supported env vars.
->>>>>>> 90c8d293
-
-**Team Knowledge**
-
-- Onboard developers with explorable codebases
-- Preserve institutional memory in the repo
-- Share mental models through PRs
+
+## Human + AI Co‑Thought
+git‑mind is designed to be a shared, versioned memory for humans and AI — a place where both parties can write edges, discover connections, and converge by merging branches.
+
+- Shared memory, no servers: the repo is the database; AI tools can read/write edges locally just like you.
+- Clear authorship: attribution marks edges as human/AI with author/session metadata.
+- Lanes for review: AI can write to a `suggested` lane; humans accept into `verified`.
+- Deterministic merges: edges are append‑only with ULIDs; advice uses hybrid CRDT rules, so branches converge predictably.
+- Control and safety: filter by attribution, lanes, or commit; disable advice application; keep AI ops in a branch until reviewed.
+
+Example flows (concept)
+```bash
+# AI suggests edges into a separate branch/lane
+git checkout -b ai/suggestions
+git mind link notes/idea.md src/feature.c --type implements --lane suggested --source ai
+
+# Human reviews and merges
+git checkout main
+git merge ai/suggestions
+git mind list --lane verified   # or filter out --source ai
+
+# Inspect AI suggestions (stub output)
+git mind list --lane suggested --source ai
+> notes/idea.md  ->  src/feature.c  (type: implements, lane: suggested, source: ai)
+```
+
+See: [Attribution System](docs/architecture/attribution-system.md) and [ADR 0001](docs/adr/0001-first-class-semantics.md).
+
+## Status & Roadmap
+Project status: early‑stage, with core primitives usable today. The vision is a shared, serverless, forkable thought‑graph for humans and AI. Today we are focused on the core that makes that vision real over time:
+
+- Shipping now/next: journal (edges‑as‑commits), cache (fast queries), CLI (link/list/cache‑rebuild), names‑as‑truth semantics, AUGMENTS for evolution.
+- Optional (behind flags, later): advice application (symmetry/implies), co‑thought workflows (AI “suggested” lanes, attribution filters), MCP service for tools to read/write edges locally.
+
+Expect CLI and APIs to change as we stabilize the core. See the planning docs for the full project scope and staging.
+
+- Roadmap: [Product Roadmap](docs/planning/Product_Roadmap.md)
+- Releases: [Release Plans](docs/planning/Release_Plans.md)
+- Milestones & Sprints: [Milestones](docs/planning/Milestones.md), [Sprint Plans](docs/planning/Sprint_Plans.md)
+
+## Architecture
+- System overview: [System Architecture](docs/architecture/System_Architecture.md)
+- Data model: edges as commits, names‑as‑truth, branch/time scoping — see [Journal Architecture Pivot](docs/architecture/journal-architecture-pivot.md)
+- Cache design: [Bitmap Cache](docs/architecture/bitmap-cache-design.md)
+- Semantics PRD & ADR: [PRD](docs/PRDs/PRD-git-mind-semantics-time-travel-prototype.md), [ADR 0001](docs/adr/0001-first-class-semantics.md)
+
+## Contributing
+- Start here: [CONTRIBUTING.md](CONTRIBUTING.md)
+- Dev setup: [DEV_SETUP](docs/DEV_SETUP.md)
+- Docs index: [docs/README.md](docs/README.md)
+- Pre‑commit: `pre-commit install` (clang‑format, docs link/TOC checks, secrets)
+
+Principles
+- C23, warnings‑as‑errors; keep clang‑tidy warnings at zero in target modules.
+- Names‑as‑truth for semantics; caches are derived and rebuildable.
+- Small, pause‑safe increments; document decisions (ADRs) as you go.
+
+### Target Architecture
+
+```
+git-mind/
+├── libgitmind/     # Single-header library
+│   ├── core/       # Foundation (types, crypto, I/O)
+│   ├── graph/      # Graph operations (edges, attribution)
+│   └── storage/    # Git persistence (journal, cache)
+├── apps/
+│   ├── cli/        # Command-line interface
+│   ├── hooks/      # Git hooks (separate binaries)
+│   ├── mcp/        # Model Context Protocol server
+│   └── web/        # Web UI daemon
+└── bindings/       # Language bindings (Python, Rust, etc.)
+```
+
+## 🚀 Future Directions (Exploratory)
+
+Note: Aspirational concepts — not implemented yet.
+
+### 🧠 Semantic Intelligence
+
+- __AI-Powered Discovery__: Automatically detect and suggest relationships between code artifacts
+- __Natural Language Queries__: "Show me all code that implements authentication"
+- __Intelligent Refactoring__: Track concept migrations across architectural changes
+
+### 🌐 Distributed Knowledge
+
+- __Cross-Repository Links__: Connect knowledge across project boundaries
+- __Federated Graphs__: Share and merge knowledge graphs between teams
+- __Knowledge Synchronization__: Keep understanding in sync across distributed teams
+
+## Support
+
+- Issues: [GitHub Issues](https://github.com/neuroglyph/git-mind/issues)
+- Discussions: [GitHub Discussions](https://github.com/neuroglyph/git-mind/discussions)
+- Documentation: [docs/](docs/)
 
 ---
 
-## 🤖 Human + AI Co-Thought
-
-git-mind treats AI as a collaborator with clear attribution:
-
-```bash
-# AI suggests connections in a branch
-$ git checkout -b ai/suggestions
-$ git mind ai discover
-Found 23 potential connections...
-
-# You review and cherry-pick
-$ git mind review --source ai
-src/cache.c implements docs/caching-strategy.md (confidence: 0.92)
-[Accept/Reject/Skip]? a
-
-# Clear attribution preserved
-$ git mind list --from src/cache.c --format json
-{
-"to": "docs/caching-strategy.md",
-"type": "implements",
-"author": "ai-assistant",
-"verified_by": "james",
-"timestamp": "2024-11-08T10:30:00Z"
-}
-```
-
----
-
-## 📖 Documentation
-
-- **[Install git-mind](https://claude.ai/chat/docs/install.md)** — 30 seconds
-- **[Try the tutorial](https://claude.ai/chat/docs/tutorial.md)** — 5 minutes
-- **[Read the philosophy](https://claude.ai/chat/docs/philosophy.md)** — Why we built this
-- **[Technical details](https://claude.ai/chat/TECHNICAL.md)** — How it works under the hood
-- **[Contributing](https://claude.ai/chat/CONTRIBUTING.md)** — PRs welcome!
-
----
-
-## 🌱 Who's Using git-mind?
-
-- 🧪 Early adopters exploring Zettelkasten workflows in Git
-- 🔬 Researchers mapping papers → datasets → results
-- 💻 Dev teams linking docs ⇄ code ⇄ tests
-- 🧠 Individuals experimenting with personal knowledge graphs
-
-Want to be featured? Open an issue and share your story.
-
----
-
-## 📊 Status
-
-🚀 **Early release** — Core features work today, API may evolve  
-📅 **[Roadmap](https://claude.ai/chat/docs/roadmap.md)** — See what's coming  
-🤝 **[Contributing](https://claude.ai/chat/CONTRIBUTING.md)** — Join the development
-
----
-
-## HISTORY
-
-`git-mind` emerged from a simple observation:  we spend enormous effort understanding code, then throw that understanding away.  
-
-What if we could capture it?
-
-The journey from idea to implementation taught us:
-
-- Simple is powerful (just Git commits)
-- Performance enables adoption (Roaring Bitmaps)
-- Evolution is inevitable (AUGMENTS system)
-- Understanding is the real product
-
-### AUTHORS
-
-Created by J. Kirby Ross and the Neuroglyph Collective.  
-
-*"Hakuna Matata"* — no worries, your semantic connections are safe.
-
-### THE PROMISE
-
-*"Remember who you are."*
-
-Your code tells a story. `git-mind` helps you remember it, share it, and build upon it.  
-
-In the great Circle of Development, no understanding is lost, no connection forgotten, no wisdom wasted.
-
----
-
-## EPILOGUE
-
-It was 3 AM. I had just finished implementing **Roaring Bitmaps**,  and in my exhausted haze the wildebeest stampede from *The Lion King*  suddenly snapped into place as the perfect metaphor.  
-
-That moment of delirium became a spark. For a while, many of the `git-mind`  docs had “Circle of Life” editions — Mufasa and Rafiki explaining caches,  hooks, and semantic edges.  Those playful docs are gone now, (well, not really, they're in the git history...),but the spirit remains.  
-
-Because sometimes **art makes itself.**
-
----
-
-*"Oh yes, the past can hurt. But the way I see it, you can either run from it or learn from it."*
-
-**Choose to learn. Choose `git-mind`.**
-
----
-
-_git-mind is open source under [LicenseRef-MIND-UCAL-1.0](https://claude.ai/chat/LICENSE)_  
-_© J. Kirby Ross • [flyingrobots.dev](https://flyingrobots.dev/)_+## License
+
+Licensed under `LicenseRef-MIND-UCAL-1.0`. See [LICENSE](./LICENSE) file for details.
+
+© J. Kirby Ross • <https://github.com/flyingrobots>