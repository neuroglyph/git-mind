--- conflicted
+++ resolved
@@ -33,23 +33,8 @@
 
 ## 🧠 What is Neuroglyph?
 
-<<<<<<< HEAD
-# 🧠 Okay, But What Am I Looking At Here?
-
-| Level | Audience | Explanation | The "Aha!" |
-|--------|----------------|-------------|-------------|
-| 📱 | **My Mom** | *"It's like a smart assistant that remembers how your files connect. When you're reading something, it shows you what else it's related to."* | "Oh! I don’t have to remember everything myself!" |
-| 👥 | **Teams** | *"When we share files, we also share the connections between them. Everyone sees the same web of context — so nothing gets lost, and onboarding is instant."* | "We're sharing context, not just content!" |
-| ⚙️ | **Developers** | *"It’s Git — but for semantic relationships. Each link is a versioned Git object. No database. Your file tree IS the graph."* | "Wait... Git can do THAT?" |
-| 🏗️ | **Architects** | *"Replace your knowledge stack with the file system. Relationships are files. Insights are commits. Understanding becomes infrastructure."* | "This removes entire categories of software!" |
-| 🧠 | **Researchers** | *"Version-controlled epistemology. Fork ideas. Diff beliefs. Merge insights. Understand how understanding itself evolves."* | "We can literally version knowledge itself." |
-| 🌍 | **Visionaries** | *"Distributed cognition substrate. Repos become neurons. Memory becomes shareable. Thought becomes forkable. Humanity begins to think as one."* | "This is how collective intelligence actually works." |
-
-Neuroglyph is **Git as cognition layer.**
-=======
 **Git as cognition layer.**  
 Neuroglyph transforms Git from a version control system into a **thinking system**.
->>>>>>> 697752e0
 
 You can:
 - Link paper.md ➝ implementation.rs semantically (IMPLEMENTS)
@@ -76,14 +61,8 @@
 neuroglyph/              # This monorepo
 ├── c/                   # gitmind CLI (Pure C implementation)
 ├── demos/               # Example applications
-<<<<<<< HEAD
 ├── docs/                # All documentation (specs, features, decisions)
-├── lore/                # Philosophy & Gonzai
-=======
-├── design/              # Technical specifications
-├── docs/                # User documentation
 ├── lore/                # Philosophy & Gonzai + Claude's Dev Logs
->>>>>>> 697752e0
 └── testdata/            # Test fixtures
 ```
 
@@ -91,6 +70,8 @@
 - glyphd/ — Optional daemon for Web UI
 - plugins/ — Editor integrations
 - sdk/ — Language bindings
+
+---
 
 ## ⚡ Performance
 
@@ -159,26 +140,18 @@
 
 > *"Too slow." — GitMind, probably*
 
----
-
 ## 🚀 Quick Start
 
 ### Prereqs
 
-<<<<<<< HEAD
+- Docker
 - Git 2.40+
 - C compiler (gcc, clang, or compatible)
 - Make
-- Git LFS installed (`brew install git-lfs` on macOS) *[for logo/images in monorepo]*
+- Git LFS (brew install git-lfs) *[for logo/images in monorepo]*
 
 Optional:
-- Docker Desktop (for consistent testing environment)
-=======
-- Docker
-- Git 2.40+
-- Git LFS (brew install git-lfs)
-- Rust 1.70+ (or use the Dockerized CLI)
->>>>>>> 697752e0
+- the Dockerized CLI Desktop (for consistent testing environment)
 
 ### Setup
 
@@ -193,29 +166,6 @@
 ### Basic Usage
 
 ```bash
-<<<<<<< HEAD
-# Build the CLI (C implementation)
-cd c
-make
-
-# Install (optional)
-sudo make install  # Installs to /usr/local/bin
-
-# Use gitmind
-gitmind init
-gitmind link README.md docs/architecture.md --type IMPLEMENTS
-gitmind list
-gitmind status
-gitmind check --fix  # Remove broken links
-```
-
-Or use the pre-built binary (when available):
-```bash
-# macOS/Linux
-curl -L https://github.com/neuroglyph/neuroglyph/releases/latest/download/gitmind-$(uname -s)-$(uname -m) -o gitmind
-chmod +x gitmind
-./gitmind init
-=======
 cd cli
 cargo build --release
 
@@ -227,25 +177,10 @@
 
 # List the current glyph graph
 ./target/release/gitmind list
->>>>>>> 697752e0
 ```
 
 ## 🧪 Dev Workflow
 
-<<<<<<< HEAD
-Development can be done locally or in Docker:
-
-```bash
-# Local development
-cd c
-make          # Build binary
-make test     # Run test suite
-make clean    # Clean build artifacts
-
-# Docker development (for consistency)
-make docker-test    # Run tests in Docker
-make docker-shell   # Development shell in Docker
-=======
 All dev runs in Docker for consistency:
 
 ```bash
@@ -254,7 +189,6 @@
 make test-quick   # Unit tests only
 make fmt          # Format
 make clippy       # Lint
->>>>>>> 697752e0
 ```
 
 Pre-push hooks enforce tests and style.
@@ -274,13 +208,8 @@
 ## 🗺️ Roadmap
 
 - [x] Phase 0: Repository setup and documentation
-<<<<<<< HEAD
-- [x] Phase 1: MVP CLI (init, link, list, unlink, check, status) ✨
-- [ ] Phase 2: Cross-platform distribution
-=======
 - [x] Phase 1: MVP CLI (init, link, list)
 - [ ] Phase 2: Full CLI implementation  
->>>>>>> 697752e0
 - [ ] Phase 3: Web visualization
 - [ ] Phase 4: Chaos engine
 - [ ] Phase 5: World domination
@@ -315,9 +244,7 @@
 - Inspired by the realization that _everythin's a graph, bro_ and that *Git is already a graph database*
 - Made for anyone who *believes knowledge deserves version control*
 - Special thanks to Gonzai 🐵 for keeping things chaotic
-- Git notes
-
-<<<<<<< HEAD
+
 ---
 
 ## 📜 The GitMind Manifesto
@@ -342,11 +269,7 @@
 > — G🧠NZAI
 
 </details>
-
----
-
-> _"Neuroglyph is not just software. It's the infrastructure for memory itself."_
-=======
+- Git notes
+
 > Neuroglyph is not just software. It’s an operating system for memory.  
-> It doesn’t tell you what’s true. It tells you what connects.
->>>>>>> 697752e0
+> It doesn’t tell you what’s true. It tells you what connects.